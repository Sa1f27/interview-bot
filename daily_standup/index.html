--- conflicted
+++ resolved
@@ -513,80 +513,6 @@
         }
 
         // Process recorded audio
-<<<<<<< HEAD
-        async function processRecordedAudio() {
-            try {
-                updateConversationState('processing');
-                updateStatus('PROCESSING', 'Processing your response...');
-
-                const audioBlob = new Blob(audioChunks, { type: 'audio/webm' });
-
-                if (audioBlob.size < 1000) {
-                    log('Recording too short, requesting user to speak again');
-                    updateStatus('LISTENING', 'Recording was too short. Please speak again...');
-                    setTimeout(() => startPreparationPhase(), 1000);
-                    return;
-                }
-
-                const formData = new FormData();
-                formData.append('audio', audioBlob, 'response.webm');
-                formData.append('test_id', testId);
-
-                log('Sending audio to backend...');
-                const response = await fetch(`${API_BASE_URL}/record_and_respond`, {
-                    method: 'POST',
-                    body: formData,
-                });
-
-                const contentType = response.headers.get('content-type');
-
-                if (contentType && contentType.startsWith('audio/wav')) {
-                    // Handle audio streaming response
-                    log('Received audio/wav stream from backend');
-                    updateConversationState('speaking');
-                    updateStatus('AI SPEAKING', 'Playing AI audio...');
-
-                    // Play the audio directly
-                    const audioBlob = await response.blob();
-                    const audioURL = URL.createObjectURL(audioBlob);
-                    const audio = new Audio(audioURL);
-                    audio.onended = async () => {
-                        URL.revokeObjectURL(audioURL);
-                        if (conversationState !== 'ended') {
-                            updateStatus('WAITING', 'Please respond...');
-                            setTimeout(() => startPreparationPhase(), 1000);
-                        }
-                    };
-                    audio.onerror = () => {
-                        log('Error playing backend audio', 'error');
-                        if (conversationState !== 'ended') {
-                            updateStatus('WAITING', 'Please respond...');
-                            setTimeout(() => startPreparationPhase(), 1000);
-                        }
-                    };
-                    audio.play();
-                    return;
-                }
-
-                // If not audio, try to parse as JSON (for errors or end of test)
-                let data;
-                try {
-                    data = await response.json();
-                } catch (err) {
-                    log('Backend response was neither audio nor JSON', 'error');
-                    updateStatus('ERROR', 'Processing error: Invalid response from backend.');
-                    endConversation('Processing error');
-                    return;
-                }
-
-                if (data.ended) {
-                    await fetchAndDisplaySummary();
-                    endConversation('Test completed successfully');
-                } else if (conversationState !== 'ended') {
-                    updateStatus('WAITING', 'Please respond...');
-                    setTimeout(() => startPreparationPhase(), 1000);
-                }
-=======
 async function processRecordedAudio() {
     try {
         updateConversationState('processing');
@@ -632,7 +558,6 @@
             log(`Playing AI audio: ${data.audio_path}`);
             await playAudio(data.audio_path);
         }
->>>>>>> 6b12dbb8
 
         if (data.ended) {
             await fetchAndDisplaySummary();
